--- conflicted
+++ resolved
@@ -57,10 +57,7 @@
 - [x] 移除TikHub API
 - [ ] 其他平台作品解析（饼）
 - [ ] 重构
-<<<<<<< HEAD
-=======
-- [ ] 移除TikHub API (dev)
->>>>>>> 90a8565a
+
 
 ## 参考项目
  ***
