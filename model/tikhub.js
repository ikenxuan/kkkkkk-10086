import fetch from "node-fetch"
import fs from 'fs'
import fse from 'fs-extra'
import common from "../../../lib/common/common.js"
import uploadRecord from "./uploadRecord.js"
import path from "node:path"
import md5 from "md5"
const _path = process.cwd()
let AccountFile


/** 监听config.json，热加载 */
function reloadConfig() {
  setTimeout(() => {
    AccountFile = JSON.parse(fs.readFileSync(`${_path}/plugins/kkkkkk-10086/config/config.json`))
  }, 100) //延迟100ms
}
reloadConfig()
fs.watch(`${_path}/plugins/kkkkkk-10086/config/config.json`, reloadConfig)
let globalmp4_path = { path: "" }
let mp4size = ''
let _md5 = ''

export class base {
  constructor(e = {}) {
    this.e = e;
  }
}
export class TikHub extends base {
  constructor(e) {
    super(e);
    this.model = "TikHub";
  }
  /**
   * @param {*} count 过万整除
   * @returns 
   */
  async count(count) {
    if (count > 10000) {
      return (count / 10000).toFixed(1) + "万";
    } else {
      return count.toString();
    }
  }
  /**
  * 
  * @param {*} code douyin()添加的唯一状态码，判断用v1还是v2接口
  * @param {*} is_mp4 douyin()添加的唯一状态码，判断是视频还是图集
  * @param {*} dydata 视频json
  * @returns 
  */
  async gettype(code, is_mp4, dydata) {
    if (code === 1) {
      await this.v1_dy_data(dydata)
      if (is_mp4 === true) { //判断是否是视频
        //let mp4size = await this.tosize() //获取视频文件大小信息
        if (mp4size >= 60) {
          //群和私聊分开
<<<<<<< HEAD
          this.e.reply('视频过大，尝试通过文件上传', false, { recallMsg: 30 })
=======
          await this.e.reply('视频过大，尝试通过文件上传', false, { recallMsg: 30 })
>>>>>>> 710831cd
          await this.upload_file(globalmp4_path) //上传
          await this.removeFileOrFolder(globalmp4_path) //删除缓存(?)
        } else {
          //await getFileMd5(globalmp4_path)
          await this.e.reply(segment.video(globalmp4_path)) //否则直接发视频
          await this.removeFileOrFolder(globalmp4_path)
        }
        //logger.info('使用了 douyin.wtf API ，无法提供' + logger.yellow('评论') + '与' + logger.yellow('小红书') + '解析')
      }
    }
    if (code === 2) {
      await this.v2_dy_data(dydata)
      if (is_mp4 === true) { //判断是否是视频
        //let mp4size = await this.tosize() //获取视频文件大小信息
        if (mp4size >= 80) { //如果大小超过45MB，发文件
          //群和私聊分开
<<<<<<< HEAD
          this.e.reply('视频过大，尝试通过文件上传', false, { recallMsg: 30 })
=======
          await this.e.reply('视频过大，尝试通过文件上传', false, { recallMsg: 30 })
>>>>>>> 710831cd
          await this.upload_file(globalmp4_path) //上传
          await this.removeFileOrFolder(globalmp4_path) //删除缓存(?)
        } else {
          await this.e.reply(segment.video(globalmp4_path)) //否则直接发视频
          await this.removeFileOrFolder(globalmp4_path)
        }
        logger.info('使用了 TikHub API 提供的解析服务')
      }
      return true
    }
  }

  /**
   * 
   * @param {*} dydata 传入视频json
   */
  async v1_dy_data(dydata) {
    let v1data = dydata.data
    let full_data = [] //总数组
    let title_global = '' //全局title变量
    //这里获取图集信息-------------------------------------------------------------------------------------------------------------
    let imagenum = 0
    let image_res = []
    if (v1data.aweme_list[0].images !== null) {
      let image_data = []
      let imageres = []
      let image_url = ''
      for (let i = 0; i < v1data.aweme_list[0].images.length; i++) {
        image_url = v1data.aweme_list[0].images[i].url_list[1] //图片地址
        console.log(image_url)
        let title = (v1data.aweme_list[0].preview_title).substring(0, 50)
          .replace(/[\\/:\*\?"<>\|\r\n]/g, ' ') //标题，去除特殊字符
        title_global = title
        imageres.push(segment.image(image_url)) //合并图集字符串
        imagenum++
        if (AccountFile.rmmp4 === false) {
          mkdirs(`resources/kkkdownload/images/${title_global}`)
          //globalmp4_path = `resources/kkkdownload/images/${title_global}`
          let path = `resources/kkkdownload/images/${title_global}/${i + 1}.png`
          await fetch(image_url)
            .then(res => res.arrayBuffer())
            .then(data => fs.promises.writeFile(path, Buffer.from(data)))
        }
      }
      if (imagenum === 1) {
        await this.e.reply(segment.image(image_url))
      }

      let dsc = '解析完的图集图片'
      let res = await common.makeForwardMsg(this.e, imageres, dsc)
      image_data.push(res)
      image_res.push(image_data)
    } else {
      image_res.push('此作品不是图集噢~')
    }
    //判断小程序(先搁置，有bug还没想到怎么修)---------------------------------------------------------------------------------------------------------
    let jianying_res = []
    /*try {
      if (v1data.aweme_list[0].anchor_info) {
        let jianying_data = []
        let jianyingres = []
        let parse = v1data.aweme_list[0].anchor_info.extra
        //console.log(parse)
        parse = parse.replace(/\\/g, '')
        let str = ''
        let inString = false
        for (let i = 0; i < parse.length; i++) {
          if (parse[i] === '"' && (i === 0 || parse[i - 1] !== '\\')) inString = !inString
          if (parse[i] === '\\') continue   // 所有反斜杠替换为空
          str += parse[i]
        }
        parse = str
        let jydata = JSON.stringify(parse)
        console.log(jydata)
        if (jydata.anchor.name) { }
        let name = jydata.anchor.name
        let url = jydata.anchor.url
        let get_jy_data = (`这条视频使用剪映模板\n"${name}" 制作\n模板链接:\n${url}`)
        jianyingres.push(get_jy_data)
        let dsc = `剪映模板名称：${name}`
        let res = await common.makeForwardMsg(this.e, jianyingres, dsc)
        jianying_data.push(res)
        jianying_res.push(jianying_data)
      } else {
        jianying_res.push('未发现使用剪映模板制作')
      }
    } catch (err) { logger.error(err) }*/
    //这里获取创作者信息------------------------------------------------------------------------------------------------------------
    let author_res = []
    if (v1data.aweme_list[0].author) {
      let author_data = []
      let authorres = []
      const author = v1data.aweme_list[0].author
      let sc = await this.count(author.favoriting_count) //收藏
      let gz = await this.count(author.follower_count) //关注
      let id = author.nickname //id
      let jj = author.signature //简介
      let age = author.user_age //年龄
      let sczs = author.total_favorited
      authorres.push(`创作者名称：${id}`)
      authorres.push(`创作者：${id}拥有${gz}个粉丝，${sc}个收藏和${sczs}个收藏总数`)
      authorres.push(`${id}今年${age}岁，Ta的简介是：\n${jj}`)
      let dsc = '创作者信息'
      let res = await common.makeForwardMsg(this.e, authorres, dsc)
      author_data.push(res)
      author_res.push(author_data)
    }
    //这里获取BGM信息------------------------------------------------------------------------------------------------------------
    let music_res = []
    if (v1data.aweme_list[0].music) {
      let music_data = []
      let musicres = []
      const music = v1data.aweme_list[0].music
      let music_id = music.author //BGM名字
      let music_img = music.cover_hd.url_list[0] //BGM作者头像
      let music_url = music.play_url.uri //BGM link
      if (v1data.is_mp4 === false && AccountFile.rmmp4 === false) {
        let path = `resources/kkkdownload/images/${title_global}/BGM.mp3`
        await fetch(music_url)
          .then(bgmfile => bgmfile.arrayBuffer())
          .then(downloadbgm => fs.promises.writeFile(path, Buffer.from(downloadbgm)))
      }
      musicres.push(`BGM名字：${music_id}`)
      musicres.push(`BGM下载直链：${music_url}`)
      musicres.push(`BGM作者头像\n${music_img}`)
      let dsc = 'BGM相关信息'
      let res = await common.makeForwardMsg(this.e, musicres, dsc)
      music_data.push(res)
      music_res.push(music_data)
      if (v1data.aweme_list[0].images !== null) {
        await this.e.reply(await uploadRecord(music_url, 0, false))
      }
    }
    //这里是ocr识别信息-----------------------------------------------------------------------------------------------------------
    let ocr_res = []
    if (v1data.aweme_list[0].seo_info.ocr_content) {
      let ocr_data = []
      let ocrres = []
      let text = v1data.aweme_list[0].seo_info.ocr_content
      ocrres.push('说明：\norc可以识别视频中可能出现的文字信息')
      ocrres.push(text)
      let dsc = 'ocr视频信息识别'
      let res = await common.makeForwardMsg(this.e, ocrres, dsc)
      ocr_data.push(res)
      ocr_res.push(ocr_data)
    } else {
      ocr_res.push('视频或图集中未发现可供ocr识别的文字信息')
    }
    //这里是获取视频信息------------------------------------------------------------------------------------------------------------
    let video_res = []
    if (v1data.aweme_list[0].video.play_addr_h264 || v1data.aweme_list[0].video.play_addr.url_list[2]) {
      //console.log(JSON.stringify(v1data))
      //return
      let video_data = []
      let videores = []
      let video_url //视频地址特殊判断：play_addr_h264、play_addr、
      const video = v1data.aweme_list[0].video
      let FPS = video.bit_rate[0].FPS //FPS
      if (v1data.aweme_list[0].video.play_addr_h264) {
        video_url = video.play_addr_h264.url_list[2]
      } else if (v1data.aweme_list[0].video.play_addr) {
        video_url = video.play_addr.url_list[2]
      }
      let headers = {
        "Server": "CWAP-waf",
        "Content-Type": "video/mp4",
        "Origin": "https://www.douyin.com",
        "User-Agent": "Mozilla/5.0 (Windows NT 10.0; Win64; x64) AppleWebKit/537.36 (KHTML, like Gecko) Chrome/114.0.0.0 Safari/537.36 Edg/114.0.1823.43"
      }
<<<<<<< HEAD
      let video_url_data = await fetch(video_url, {headers: headers})
      .then(res => {
        if(!res.ok) {
          throw new Error ('访问视频链接被拒绝，无法处理请求！')
        }
        let content_lenght = res.headers.get('content-length')
        let content_md5 = res.headers.get('content-md5')
        let LastUrl = res.url
        return{
          LastUrl,
          content_lenght,
          content_md5
        }
      })
      video_url_data.content_md5 =_md5
=======
      let video_url_data = await fetch(video_url, { headers: headers })
        .then(res => {
          if (!res.ok) {
            throw new Error('访问视频链接被拒绝，无法处理请求！')
          }
          let content_lenght = res.headers.get('content-length')
          let content_md5 = res.headers.get('content-md5')
          let LastUrl = res.url
          return {
            LastUrl,
            content_lenght,
            content_md5
          }
        })
      video_url_data.content_md5 = _md5
>>>>>>> 710831cd
      let video_size_mb = (video_url_data.content_lenght / 1024 / 1024).toFixed(2)
      mp4size = video_size_mb
      let cover = video.origin_cover.url_list[0] //video cover image
      let title = v1data.aweme_list[0].preview_title //video title
      videores.push(`标题：\n${title}`)

      videores.push(`视频帧率：${"" + FPS}\n视频大小：${video_size_mb}MB`)
      videores.push(`等不及视频上传可以先看这个，视频直链：\n${video_url}`)
      videores.push(segment.image(cover))
      let dsc = '视频基本信息'


      let res = await common.makeForwardMsg(this.e, videores, dsc)
      video_data.push(res)
      video_res.push(video_data)

      logger.info(`正在下载大小为${video_size_mb}MB的视频\n${video_url_data.LastUrl}`)
      let response = await fetch(video_url, {
        headers: headers
      })
      //写入流
      let writer = fs.createWriteStream(`resources/kkkdownload/video/${title.substring(0, 80).replace(/[\\/:\*\?"<>\|\r\n]/g, ' ') + '.mp4'}`)
      response.body.pipe(writer)
      await new Promise((resolve, reject) => {
        writer.on('finish', resolve)
        writer.on('error', reject)
      })
      logger.info('视频下载(写入)成功，正在上传')
      globalmp4_path = writer.path;
    }
    let res = full_data.concat(video_res).concat(image_res).concat(music_res).concat(author_res).concat(ocr_res)
    //let res = full_data.concat(image_res).concat(music_res).concat(author_res).concat(ocr_res)
    await this.e.reply(await common.makeForwardMsg(this.e, res, '抖音'))
  }

  /**
   * 
   * @param {*} dydata 传入视频json
   */
  async v2_dy_data(dydata) {
    this.e.gid = this.e.group_id
    let v2data = dydata.data
    // 先把评论数据抽出来------------------------------------------------------------------------------------------------------------------------------------------------------
    let pl_data = []
    if (dydata.comments && dydata.comments.comments_list) {
      let comments_list = dydata.comments.comments_list.slice(0, 15);
      let video_dz = []
      for (let i = 0; i < comments_list.length; i++) {
        let text = comments_list[i].text;
        let ip = comments_list[i].ip_label;
        let digg_count = comments_list[i].digg_count;
        if (digg_count > 10000) {
          digg_count = (digg_count / 10000).toFixed(1) + "w"
        }
        video_dz.push(`${text} \nip：${ip}            ♥${digg_count}`);
      }
      let dz_text = video_dz.join("\n\n\n")
      pl_data.push(`🔥热门评论🔥\n${dz_text}`)
    } else {
      pl_data.push("评论数据获取失败")
    }
    //提取图集数据------------------------------------------------------------------------------------------------------------------------------------------------------
    if (v2data.aweme_list[0].video.bit_rate.length === 0) {
      let res = []
      if (v2data.aweme_list[0].images[0].url_list[0] === undefined) {
        e.reply("请求错误，请再试一次...")
        return
      }
      //定位标题
      let bt = v2data.aweme_list[0].desc
      //作者头像
      let tx = v2data.aweme_list[0].author.avatar_thumb.url_list[0]
      //作者名称
      let name = v2data.aweme_list[0].author.nickname
      //BGM名字
      let BGMname = v2data.aweme_list[0].music.title
      //视频点赞、评论、分享、收藏
      let dz = await this.count(v2data.aweme_list[0].statistics.digg_count)
      let pl = await this.count(v2data.aweme_list[0].statistics.comment_count)
      let fx = await this.count(v2data.aweme_list[0].statistics.share_count)
      let sc = await this.count(v2data.aweme_list[0].statistics.collect_count)
      let xmltitle = (`该图集被点赞了${dz}次，拥有${pl}条评论，被分享了${fx}次`)
      //抖音号
      let dyid;
      if (v2data.aweme_list[0].author.unique_id === "") {
        if (v2data.aweme_list[0].author.short_id === "") {
          dyid = "找不到他/她的抖音ID"
        } else {
          dyid = v2data.aweme_list[0].author.short_id;
        }
      } else {
        dyid = v2data.aweme_list[0].author.unique_id;
      }
      //BGM直链
      let music = v2data.aweme_list[0].music.play_url.uri
      let cause = v2data.aweme_list[0].music.offline_desc
      let imagenum = 0 //记录图片数量
      //遍历图片数量
      let imgarr = []
      for (let i = 0; i < v2data.aweme_list.length; i++) {
        let aweme_list = v2data.aweme_list[i];
        for (let j = 0; j < aweme_list.images.length; j++) {
          //图片链接
          let image_url = aweme_list.images[j].url_list[0];
          let title = bt.substring(0, 50)
            .replace(/[\\/:\*\?"<>\|\r\n]/g, ' ') //标题，去除特殊字符
          imageres.push(segment.image(image_url)) //合并图集字符串
          if (AccountFile.rmmp4 === false) {
            mkdirs(`resources/kkkdownload/images/${title}`)
            let path = `resources/kkkdownload/images/${title}` + `/${i + 1}.png`
            await fetch(image_url)
              .then(res => res.arrayBuffer())
              .then(data => fs.promises.writeFile(path, Buffer(data)))
          }

          imgarr.push(segment.image(image_url));
          imagenum++
          if (imagenum >= 100) { //数量达到100跳出循环
            break
          }
        }
        if (imagenum >= 100) { //数量达到100跳出循环
          break
        }
      }
      if (imagenum === 100) {
        let msg = await common.makeForwardMsg(this.e, res, xmltitle)
        await this.e.reply(msg)
      } else if (imagenum === 1) {
        let lbw = []
        let image_url = v2data.aweme_list[0].images[0].url_list[0];
        let lbwtitle = [`抖音号：${dyid}【${name}的图文作品】`, `图集标题：${bt}`]
        //let lbwbody = pl_data
        let lbwtial = (`BGM：${BGMname}\nBGM地址：${music}${cause}`)
        let pldata = []
        pldata.push(pl_data)
        let forpldata = await common.makeForwardMsg(this.e, pldata, '热门评论')
        await this.e.reply(segment.image(image_url))
        lbw.push(lbwtitle)
        lbw.push(forpldata)
        lbw.push(lbwtial)
        await this.e.reply(await common.makeForwardMsg(this.e, res, xmltitle))
      }
      else {
        //先合并转发一次评论数据
        let image_pldata = []
        image_pldata.push(pl_data)
        let image_forpldata = await common.makeForwardMsg(this.e, image_pldata, '热门评论')

        //处理字符串(如果图鸡不是100张)
        let textarr = [`抖音号：${dyid}【${name}的图文作品】`, `图集标题：${bt}`]
        //concat重新排列
        let resarr = textarr.concat(imgarr).concat(image_forpldata).concat(`BGM：${BGMname}\nBGM地址：${music}${cause}`)
        //logger.mark(resarr)
        //制作合并转发消息
        let msg = await common.makeForwardMsg(this.e, res, xmltitle)
        await this.e.reply(msg)
      }
      //如果音频直链为空
      if (!music) {
        await this.e.reply(`无法上传，原因：${cause}`, false)
        return
      } else {
        //发送高清语音
        console.log(`音频直链${music}${cause}`)
        await this.e.reply(await uploadRecord(music, 0, false))
      }
    }
    //获取视频数据---------------------------------------------------------------------------------------------------------------------------------------------------------------------------------------------
    else {
      let video_url = v2data.aweme_list[0].video.bit_rate[0].play_addr.url_list[2]
      let video_size = await fetch(video_url).then(res => res.headers.get('content-length'))
      let video_size_mb = (video_size / 1024 / 1024).toFixed(2)
      mp4size = video_size_mb
      logger.info(`正在下载大小为${video_size_mb}MB的视频\n${video_url}`)
      let qiy = {
        "Server": "CWAP-waf",
        "Content-Type": "video/mp4",
        "Origin": "https://www.douyin.com",
        "User-Agent": "Mozilla/5.0 (Windows NT 10.0; Win64; x64) AppleWebKit/537.36 (KHTML, like Gecko) Chrome/114.0.0.0 Safari/537.36 Edg/114.0.1823.43"
      }
      logger.info(`正在下载大小为${video_size_mb}MB的视频\n${video_url}`)
      let response = await fetch(video_url, {
        headers: qiy
      })
      let res2 = []
      let basic = "Successfully processed, please wait for video upload"
      //标题
      let bt = v2data.aweme_list[0].desc
      //抖音头像
      let tx = v2data.aweme_list[0].author.avatar_thumb.url_list[0]
      //作者名称
      let name = v2data.aweme_list[0].author.nickname
      //BGM名字
      let BGMname = v2data.aweme_list[0].music.title
      //抖音号
      //let dyid = v2data.author.unique_id
      let dyid;
      if (v2data.aweme_list[0].author.unique_id === "") {
        if (v2data.aweme_list[0].author.short_id === "") {
          dyid = "找不到他/她的抖音ID"
        } else {
          dyid = v2data.aweme_list[0].author.short_id;
        }
      } else {
        dyid = v2data.aweme_list[0].author.unique_id;
      }
      //视频点赞、评论、分享、收藏
      let dz = await this.count(v2data.aweme_list[0].statistics.digg_count)
      let pl = await this.count(v2data.aweme_list[0].statistics.comment_count)
      let fx = await this.count(v2data.aweme_list[0].statistics.share_count)
      let sc = await this.count(v2data.aweme_list[0].statistics.collect_count)
      let xmltitle = (`该被点赞了${dz}次，拥有${pl}条评论，被分享了${fx}次`)
      //BGM地址
      let music = v2data.aweme_list[0].music.play_url.uri
      let cause = v2data.aweme_list[0].music.offline_desc
      //视频封面
      //let cover = v2data.cover_data.dynamic_cover.url_list[0]
      //视频直链
      let video = v2data.aweme_list[0].video.bit_rate[0].play_addr.url_list[2]
      //处理基本信息
      res2.push(basic)
      res2.push(`抖音号：${dyid}【${name}的视频作品】`)
      res2.push(`视频标题：${bt}`)
      res2.push(`要是等不及视频上传（${video_size_mb}MB），可以先看看这个 👇${video}`)
      //处理评论数据(所有评论数据合并成一个字符串先)
      let video_pldata = []
      if (dydata.comments && dydata.comments.comments_list) {
        let comments_list = dydata.comments.comments_list.slice(0, 80);
        let video_dz = []
        for (let i = 0; i < comments_list.length; i++) {
          let text = comments_list[i].text;
          let ip = comments_list[i].ip_label;
          let digg_count = comments_list[i].digg_count;
          digg_count = this.count(digg_count)
          video_dz.push(`${text} \nip：${ip}            ♥${digg_count}`);
        }
        let dz_text = video_dz.join("\n\n\n")
        video_pldata.push(`🔥热门评论🔥\n${dz_text}`)
      } else {
        video_pldata.push("评论数据获取失败")
      }
      //来到这先转发一次评论数据，然后再套娃到最终的合并转发消息中去
      //一个新的字符串，用来转发评论数据(pldata)
      let video_forpldata = []
      video_forpldata.push(video_pldata)
      //合并转发
      let video_forwardmsg_pldata = await common.makeForwardMsg(this.e, pl_data, '热门评论')
      //然后再合并到res2字符串中等待再次转发(套娃)
      res2.push(video_forwardmsg_pldata)
      res2.push(`BGM：${BGMname}\nBGM地址：${music}${cause}`)
      //res2.push(`视频封面：${cover}`)
      //logger.mark(res2)
      let video_data = await this.makeForwardMsg(this.e.user_id, "抖音", xmltitle, res2)
      await this.e.reply(video_data)
      console.log("视频直链：", video)
      //写入流
      let writer = fs.createWriteStream(`resources/kkkdownload/video/${title.substring(0, 80).replace(/[\\/:\*\?"<>\|\r\n]/g, ' ') + '.mp4'}`);
      response.body.pipe(writer);
      await new Promise((resolve, reject) => {
        writer.on('finish', resolve);
        writer.on('error', reject);
      });
      logger.info('视频下载(写入)成功，正在上传')
      globalmp4_path = writer.path;
    }


  }

  /**
   * 
   * @param {*} url 提取后的链接
   * @returns 
   */
  async douyin(url) {
    let api_v1 = `https://api.douyin.wtf/douyin_video_data/?video_id=${url}` //赋值，v1视频信息接口
    if (AccountFile.address) {
      api_v1 = `http://${AccountFile.address}/douyin_video_data/?video_id=${url}` //如果v1自定义了接口地址，用自定义的
    }
    const api_v2 = `https://api.tikhub.io/douyin/video_data/?video_id=${url}&language=zh` //赋值，v2视频信息接口
    const comment_v2 = `https://api.tikhub.io/douyin/video_comments/?video_id=${url}&cursor=0&count=50&language=zh` //赋值，评论数据接口
    let result = { tik_status: 0 };
    if ((!AccountFile.access_token || AccountFile.access_token === '') && AccountFile.account && AccountFile.password) { await this.gettoken() }
    try {
      if (!AccountFile.account || !AccountFile.password) { throw new Error('No TikHub API account or password is set, will use alternate API') }
      let headers = { "accept": "application/json", "Authorization": `Bearer ${AccountFile.access_token}` }
      let api_v2_json = await fetch(api_v2, { method: 'GET', headers: headers })
      let data_v2_json = await api_v2_json.json()
      //console.log(data_v2_json)
      if (data_v2_json.detail.status === false) { //判断鉴权token是否过期，过期为false
        logger.warn(`使用 TikHub API 时${data_v2_json.detail.message}，可前往 https://dash.tikhub.io/pricing 购买额外请求次数或者注册新的TikHbu账号（理论上可以一直白嫖）`)
        throw new Error('TikHub API 请求成功但返回错误，将使用 douyin.wtf API 再次请求') //手动抛出错误转入catch()
      } else {
        try { //否则继续请求评论数据接口
          let comments_data = await fetch(comment_v2, { method: "GET", headers: headers })
          let comments = await comments_data.json()
          result.comments = comments //请求成功最后返回的json(rusult)中的comments值为解析后的json数据
        } catch (err) {
          logger.error(`请求 TikHub API 获取评论数据出错：${err}`)
          result.comments = false //如果评论数据接口请求失败，最后返回的json(rusult)中的comments值为false
        }
        if (data_v2_json.aweme_list[0].video.play_addr_h264 !== undefined) { //这里判断v2的json中是否是视频 //此处待修复
          result.is_mp4 = true //是就打上true，否则false
        } else result.is_mp4 = false
        result.data = data_v2_json; //v2的json赋值给result中的data
        result.tik_status = 2; //加一个状态码判断是v1还是v2，这里是v2
        logger.info(logger.green('TikHub API 获取数据成功！'))
        return result; //返回合并好的json
      }
    } catch (err) { //上一步抛出了错误或报错才会来到此处
      logger.error(`TikHub API 请求失败${err}`); //v2接口请求失败
      logger.info(`开始请求备用接口：${api_v1}`)
      try { //尝试请求v1接口
        let api_v1_josn = await fetch(api_v1, { method: 'GET', headers: { "accept": "application/json", "Content-type": "application/x-www-form-urlencoded", } })
        let data_v1_json = await api_v1_josn.json()
        result.data = data_v1_json
        if (data_v1_json.aweme_list[0].images === null) {
          result.is_mp4 = true //这里判断v1的json中是否是视频
          data_v1_json.is_mp4 = true
        } else {
          result.is_mp4 = false
          data_v1_json.is_mp4 = false
        }
        result.tik_status = 1; //加一个状态码判断是v1还是v2，这里是v1
        logger.info(logger.green('douyin.wtf API 获取数据成功！'))

      } catch (err) { //重试
        logger.error(`use douyin.wtf API: ${err}\n`)
        let retryfetch = 0
        while (retryfetch < 20) {
          try {
            let api_v1_josn = await fetch(api_v1, { method: 'GET', headers: { "accept": "application/json", "Content-type": "application/x-www-form-urlencoded", } })
            let data_v1_json = await api_v1_josn.json()
            result.data = data_v1_json;
            if (data_v1_json.aweme_list[0].images === null) {
              result.is_mp4 = true
              data_v1_json.is_mp4 = true
            } else {
              result.is_mp4 = false
              data_v1_json.is_mp4 = false
            }
            result.tik_status = 1;
            logger.info(logger.green('douyin.wtf API 获取数据成功！'))
            break //跳出
          } catch (err) {
            retryfetch++
            if (retryfetch >= 20) {
              logger.error('20次内 douyin.wtf API 连续请求失败，任务结束');
              await this.e.reply('任务执行报错function douyin()\n' + err)
              break
            }
            logger.mark(`第${retryfetch}次重试：${err.message}`)
            await new Promise(resolve => setTimeout(resolve, 500)) //0.5s间隔
            continue
          }
        }
      }
    }
    //logger.warn(JSON.stringify(result)) //最后返回的json
    return result //返回合并好的json，这里返回的是v1的，因为v2的请求如果成功，在请求v1前就已经返回了
  }

  /**获取Tik Hub账号token */
  async gettoken() {
    if (!AccountFile.account || !AccountFile.password) {
      logger.error('未填写Tik Hub账号或密码，可在锅巴web后台填写')
      return true
    }
    let headers = {
      "accept": "application/json",
      "Content-type": "application/x-www-form-urlencoded",
    }
    let body = `grant_type=&username=${AccountFile.username}&password=${AccountFile.password}&scope=&client_id=&client_secret=`
    try {
      let vdata = await fetch(`https://api.tikhub.io/user/login?token_expiry_minutes=525600&keep_login=true`, {
        method: "POST",
        headers,
        body
      })
        .then(response => response.json())
        .catch(err => { throw new Error('可能是你网络原因或者对面服务器抽风了\n' + err) })
      //返回账号token
      let tokendata = await vdata
      logger.mark(tokendata)
      let accountfile = `${_path}/plugins/kkkkkk-10086/config/config.json`;
      let doc = JSON.parse(fs.readFileSync(accountfile, 'utf8'));
      // 写入
      doc.access_token = tokendata.access_token;
      fs.writeFileSync(accountfile, JSON.stringify(doc, null, 2), 'utf8')
<<<<<<< HEAD
  
=======

>>>>>>> 710831cd
    } catch (err) {
      logger.error
    }
    try {
      await this.getnumber()
    } catch (err) {
      logger.error(err)
    }
    return ('手动刷新token成功，该token拥有365天有效期')
  }

  /**签到获取Tik Hub账号请求次数 */
  async getnumber() {
    if (!AccountFile.access_token) {
      return true
    }
    let headers2 = {
      "accept": "application/json",
      "Authorization": `Bearer ${AccountFile.access_token}`,
    }

    let noteday = await fetch(`https://api.tikhub.io/promotion/daily_check_in`, {
      method: "GET",
      headers: headers2
    });
    let notedayjson = await noteday.json();
    await fetch(`https://api.tikhub.io/promotion/claim?promotion_id=1`, {
      method: "GET",
      headers: headers2
    })
    //logger.mark(notedayjson);
    if (notedayjson.status === true) {
      console.log(notedayjson.status)
      return (`刷新token成功，${notedayjson.message}`)
    } else if (notedayjson.message === '每24小时只能签到一次/You can only check in once every 24 hours') {
      console.log('账号24小时内不可多次签到\n' + notedayjson.message)
      return ('账号24小时内不可多次签到\n' + notedayjson.message)
    }
  }

  /**
   * @param {*} file 上传图片到腾讯图床
   * @returns 
   */
  async upload_image(file) {
    return (await Bot.pickFriend(Bot.uin)._preprocess(segment.image(file))).imgs[0];
  }

  /** 获取机器人上传的图片链接 */
  async getHistoryLog() {
    return ((await Bot.pickGroup(Number(e.group_id)).getChatHistory(Bot.uin.seq, 1))[0].message[0].url)
  }

  /** 要上传的视频文件，私聊需要加好友 */
  async upload_file(file) {
    try {
      if (this.e.isGroup) {
        await this.e.group.fs.upload(file)
        await this.removeFileOrFolder(file)
      }
      else {
        if (this.e.isPrivate) {
          await this.e.friend.sendFile(file)
          await this.removeFileOrFolder(file)
        }
      }
    } catch (err) {
      await this.e.reply('视频文件上传出错：' + err)
      logger.error('视频文件上传出错：' + err)
    }

  }

  async removeFileOrFolder(path) {
    if (AccountFile.rmmp4 === true || AccountFile.rmmp4 === undefined) {
      try {
        const stats = await fs.promises.stat(path)
        if (stats.isFile()) {
          //指向文件
          await fs.promises.unlink(path)
          console.log(`文件缓存删除`)
        } else if (stats.isDirectory()) {
          //指向目录
          await fse.remove(path)
          console.log(`文件缓存删除`)
        }
      } catch (err) {
        console.error('无法删除缓存文件\n', err)
      }
    }
  }

  /** 要删除的视频文件 */
  async unmp4(file) {
    if (AccountFile.rmmp4 === true || AccountFile.rmmp4 === undefined) {
      fs.unlink(file, (err) => {
        if (err) { throw err } else { console.log('视频缓存删除') }
      })
    }
  }

}

/** 获取当前系统时间，返回格式：年_月日_时分 */
function nowtime() {
  let date = new Date()
  let year = date.getFullYear()
  let month = date.getMonth() + 1
  let day = date.getDate()
  let hour = date.getHours()
  let minute = date.getMinutes()
  return `${year}_${month}${day}_${hour}${minute}`
}
/** 文件夹名字 */
function mkdirs(dirname) {
  if (fs.existsSync(dirname)) {
    return true
  } else {
    if (mkdirs(path.dirname(dirname))) {
      fs.mkdirSync(dirname)
      return true
    }
  }
}

async function getFileMd5(filePath) {
  try {
    const data = await fs.promises.readFile(filePath)
    const fileMd5 = md5(data)
    console.log(`File MD5: ${fileMd5}`)
  } catch (error) {
    console.error('Error:', error)
  }
}

export default TikHub<|MERGE_RESOLUTION|>--- conflicted
+++ resolved
@@ -56,11 +56,7 @@
         //let mp4size = await this.tosize() //获取视频文件大小信息
         if (mp4size >= 60) {
           //群和私聊分开
-<<<<<<< HEAD
-          this.e.reply('视频过大，尝试通过文件上传', false, { recallMsg: 30 })
-=======
           await this.e.reply('视频过大，尝试通过文件上传', false, { recallMsg: 30 })
->>>>>>> 710831cd
           await this.upload_file(globalmp4_path) //上传
           await this.removeFileOrFolder(globalmp4_path) //删除缓存(?)
         } else {
@@ -77,11 +73,7 @@
         //let mp4size = await this.tosize() //获取视频文件大小信息
         if (mp4size >= 80) { //如果大小超过45MB，发文件
           //群和私聊分开
-<<<<<<< HEAD
-          this.e.reply('视频过大，尝试通过文件上传', false, { recallMsg: 30 })
-=======
           await this.e.reply('视频过大，尝试通过文件上传', false, { recallMsg: 30 })
->>>>>>> 710831cd
           await this.upload_file(globalmp4_path) //上传
           await this.removeFileOrFolder(globalmp4_path) //删除缓存(?)
         } else {
@@ -251,23 +243,6 @@
         "Origin": "https://www.douyin.com",
         "User-Agent": "Mozilla/5.0 (Windows NT 10.0; Win64; x64) AppleWebKit/537.36 (KHTML, like Gecko) Chrome/114.0.0.0 Safari/537.36 Edg/114.0.1823.43"
       }
-<<<<<<< HEAD
-      let video_url_data = await fetch(video_url, {headers: headers})
-      .then(res => {
-        if(!res.ok) {
-          throw new Error ('访问视频链接被拒绝，无法处理请求！')
-        }
-        let content_lenght = res.headers.get('content-length')
-        let content_md5 = res.headers.get('content-md5')
-        let LastUrl = res.url
-        return{
-          LastUrl,
-          content_lenght,
-          content_md5
-        }
-      })
-      video_url_data.content_md5 =_md5
-=======
       let video_url_data = await fetch(video_url, { headers: headers })
         .then(res => {
           if (!res.ok) {
@@ -283,7 +258,6 @@
           }
         })
       video_url_data.content_md5 = _md5
->>>>>>> 710831cd
       let video_size_mb = (video_url_data.content_lenght / 1024 / 1024).toFixed(2)
       mp4size = video_size_mb
       let cover = video.origin_cover.url_list[0] //video cover image
@@ -674,11 +648,6 @@
       // 写入
       doc.access_token = tokendata.access_token;
       fs.writeFileSync(accountfile, JSON.stringify(doc, null, 2), 'utf8')
-<<<<<<< HEAD
-  
-=======
-
->>>>>>> 710831cd
     } catch (err) {
       logger.error
     }
