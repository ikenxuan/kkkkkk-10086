#账号
account: ""
#密码
<<<<<<< HEAD
password: "ceramcomgo35"

=======
password: ""
>>>>>>> 1fcc86a3
<|MERGE_RESOLUTION|>--- conflicted
+++ resolved
@@ -1,9 +1,4 @@
-#账号
-account: ""
-#密码
-<<<<<<< HEAD
-password: "ceramcomgo35"
-
-=======
-password: ""
->>>>>>> 1fcc86a3
+#账号
+account: ""
+#密码
+password: ""