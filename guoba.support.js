--- conflicted
+++ resolved
@@ -43,11 +43,6 @@
                     componentProps: {
                         placeholder: '在此填写密码'
                     },
-<<<<<<< HEAD
-                    bottomHelpMessage: '在此填写账号',
-                    component: 'InputTextArea'
-=======
->>>>>>> ecb1f5a6
                 },
                 {
                     field: 'access_token',
